--- conflicted
+++ resolved
@@ -4,10 +4,7 @@
 from typing import List
 from datetime import datetime
 from src.services.ai.llm_service import LLMService
-<<<<<<< HEAD
 import jieba
-=======
->>>>>>> cec9eb27
 
 logger = logging.getLogger('main')
 
@@ -81,14 +78,10 @@
         except Exception as e:
             logger.error(f"写入短期记忆文件失败: {str(e)}")
 
-<<<<<<< HEAD
-        # 移除新增情感标记和添加瞬时记忆部分
-=======
         # 新增情感标记
         emotion = self._detect_emotion(message)
         self._add_instant_memory(f"用户: {message}", emotion)
 
->>>>>>> cec9eb27
         # 检查是否包含关键词
         if any(keyword in message for keyword in KEYWORDS):
             self._add_high_priority_memory(message)
@@ -103,8 +96,7 @@
                 f.write(f"[{timestamp}] 高优先级: {message}\n")
             logger.info(f"成功写入高优先级记忆: {message}")
         except Exception as e:
-<<<<<<< HEAD
-            logger.error(f"写入高优先级记忆文件失败: {str(e)}", exc_info=True)
+            logger.error(f"写入高优先级记忆文件失败: {str(e)}")
 
     def _detect_emotion(self, text: str) -> str:
         """基于词典的情感分析"""
@@ -173,28 +165,6 @@
         except Exception as e:
             logger.error(f"加载词表文件失败: {filepath} - {str(e)}")
             return []
-=======
-            logger.error(f"写入高优先级记忆文件失败: {str(e)}")
-
-    def _detect_emotion(self, text: str) -> str:
-        """简易情感检测"""
-        if '!' in text or '💔' in text:
-            return 'anger'
-        return 'neutral'
-
-    def _add_instant_memory(self, message: str, emotion: str):
-        """添加瞬时记忆"""
-        try:
-            timestamp = datetime.now().strftime('%Y-%m-%d %H:%M:%S')
-            icon = '❤️🔥' if emotion == 'anger' else '📝'
-            entry = f"[{timestamp}] {icon} {message}"
-            logger.debug(f"开始写入瞬时记忆文件: {self.memory_layers['instant']}")
-            with open(self.memory_layers['instant'], 'a', encoding='utf-8') as f:
-                f.write(entry + '\n')
-            logger.info(f"成功写入瞬时记忆: {entry}")
-        except Exception as e:
-            logger.error(f"写入瞬时记忆文件失败: {str(e)}")
->>>>>>> cec9eb27
 
     def summarize_memories(self):
         """总结短期记忆到长期记忆（保持原有逻辑）"""
@@ -334,149 +304,6 @@
                     f.truncate()
                 logger.info("已完成长期记忆维护")
             except Exception as e:
-<<<<<<< HEAD
                 logger.error(f"长期记忆维护失败: {str(e)}", exc_info=True)
 
-        # 移除瞬时记忆归档部分
-=======
-                logger.error(f"长期记忆维护失败: {str(e)}")
-
-        # 瞬时记忆归档
-        instant_path = self.memory_layers['instant']
-        if os.path.getsize(instant_path) > 512 * 1024:  # 512KB
-            try:
-                archive_name = f"instant_memory_{datetime.now().strftime('%Y%m%d')}.bak"
-                logger.debug(f"开始归档瞬时记忆文件: {instant_path} 到 {archive_name}")
-                os.rename(instant_path, os.path.join(self.memory_dir, archive_name))
-                logger.info(f"瞬时记忆已归档: {archive_name}")
-            except Exception as e:
-                logger.error(f"瞬时记忆归档失败: {str(e)}")
-
-
-# # 测试模块
-# if __name__ == "__main__":
-#     # 配置日志格式
-#     logging.basicConfig(
-#         level=logging.DEBUG,  # 调整为 DEBUG 级别，以便查看调试信息
-#         format="%(asctime)s - %(name)s - %(levelname)s - %(message)s"
-#     )
-#
-#     # 测试配置
-#     test_config = {
-#         "root_dir": os.path.dirname(os.path.abspath(".")),  # 测试数据目录，往上一个根目录寻址
-#         "api_key": "",  # 测试用的API Key
-#         "base_url": "https://api.siliconflow.cn/v1",
-#         "model": "deepseek-ai/DeepSeek-V3",
-#         "max_token": 512,
-#         "temperature": 0.7,
-#         "max_groups": 5
-#     }
-#
-#     # 增强的清理函数
-#     def clean_test_files():
-#         files_to_clean = [
-#             os.path.join(test_config["root_dir"], "data", "memory", f)
-#             for f in ['short_memory.txt',
-#                       'long_memory_buffer.txt',
-#                       'instant_memory.txt',
-#                       'working_memory.txt',
-#                       'high_priority_memory.txt']
-#         ]
-#
-#         for path in files_to_clean:
-#             if os.path.exists(path):
-#                 try:
-#                     if path.endswith('working_memory.txt'):
-#                         # 保留工作记忆模板
-#                         with open(path, 'w', encoding='utf-8') as f:
-#                             f.write("初始工作记忆内容...\n")
-#                     else:
-#                         os.remove(path)
-#                     logger.info(f"清理文件: {os.path.basename(path)}")
-#                 except Exception as e:
-#                     logger.error(f"清理文件失败: {path} - {str(e)}")
-#
-#
-#     clean_test_files()  # 替换原有的单个清理操作
-#
-#     # 初始化 MemoryHandler
-#     logger.info("初始化 MemoryHandler...")
-#     handler = MemoryHandler(**test_config)
-#
-#     # 测试添加短期记忆
-#     logger.info("测试添加短期记忆...")
-#     handler.add_short_memory("记住我喜欢吃巧克力蛋糕", "好的，我记住了！")
-#     handler.add_short_memory("今天工作好累！", "要注意休息哦~")
-#     handler.add_short_memory("我生气了！", "冷静一下~")
-#     handler.add_short_memory("今天很开心！", "太好了！")
-#     handler.add_short_memory("明天要去旅行，好期待！", "祝您旅途愉快！")
-#     handler.add_short_memory("最近在学习编程，感觉有点难", "慢慢来，编程需要耐心和练习。")
-#     handler.add_short_memory("我养了一只小猫，它很可爱", "小猫确实很可爱，记得照顾好它哦~")
-#     handler.add_short_memory("最近天气变冷了", "记得多穿点衣服，别感冒了。")
-#     handler.add_short_memory("我喜欢看电影，尤其是科幻片", "科幻片很有趣，您最近看了什么好片？")
-#     handler.add_short_memory("我有点饿了", "要不要吃点东西？记得选择健康的食物。")
-#
-#     # 测试总结记忆
-#     logger.info("测试总结记忆...")
-#     handler.summarize_memories()
-#
-#     # 测试获取相关记忆
-#     logger.info("测试获取相关记忆...")
-#     relevant_memories = handler.get_relevant_memories("工作")
-#     logger.info(f"获取到的相关记忆: {relevant_memories}")
-#
-#     # 手动验证长期记忆缓冲区文件内容
-#     long_memory_buffer_path = os.path.join(test_config["root_dir"], "data", "memory", "long_memory_buffer.txt")
-#     with open(long_memory_buffer_path, "r", encoding="utf-8") as f:
-#         logger.info("长期记忆缓冲区文件内容:")
-#         logger.info(f.read())
-#
-#     # 测试瞬时记忆
-#     logger.info("测试瞬时记忆功能...")
-#     handler.add_short_memory("我生气了！", "冷静一下~")
-#     handler.add_short_memory("今天很开心！", "太好了！")
-#
-#     # 打印瞬时记忆文件内容
-#     instant_memory_path = os.path.join(test_config["root_dir"], "data", "memory", "instant_memory.txt")
-#     with open(instant_memory_path, "r", encoding="utf-8") as f:
-#         logger.info("瞬时记忆文件内容:")
-#         logger.info(f.read())
-#
-#     # 添加工作记忆
-#     working_memory_path = os.path.join(test_config["root_dir"], "data", "memory", "working_memory.txt")
-#     logger.info("测试工作记忆功能...")
-#     try:
-#         logger.debug(f"开始写入工作记忆文件: {working_memory_path}")
-#         with open(working_memory_path, "w", encoding="utf-8") as f:
-#             f.write("2025-03-08 19:30:00 - 今日小结：\n")
-#             f.write("1. 用户多次表达工作疲劳，建议其注意休息。\n")
-#             # 接上段代码
-#             f.write("2. 用户喜欢巧克力蛋糕，已经记住这一偏好。\n")
-#             f.write("3. 用户在情绪波动时，提醒用户保持冷静。\n")
-#             f.write("4. 用户计划去旅行，祝其旅途愉快。\n")
-#             f.write("5. 用户在学习编程，鼓励其保持耐心。\n")
-#             f.write("6. 用户养了一只小猫，提醒其照顾好宠物。\n")
-#             f.write("7. 用户提到天气变冷，建议其注意保暖。\n")
-#             f.write("8. 用户喜欢看电影，尤其是科幻片。\n")
-#             f.write("9. 用户感到饿了，建议其选择健康食物。\n\n")
-#             f.write("关键记忆标签：\n")
-#             f.write("- 用户过敏史：无\n")
-#             f.write("- 用户喜好：巧克力蛋糕、科幻电影\n")
-#             f.write("- 用户宠物：小猫\n")
-#             f.write("- 用户近期计划：旅行\n")
-#         logger.info("成功写入工作记忆文件")
-#     except Exception as e:
-#         logger.error(f"写入工作记忆文件失败: {str(e)}")
-#
-#     # 打印工作记忆文件内容
-#     with open(working_memory_path, "r", encoding="utf-8") as f:
-#         logger.info("工作记忆文件内容:")
-#         logger.info(f.read())
-#
-#         # 打印高优先级记忆文件内容
-#     high_priority_path = os.path.join(test_config["root_dir"], "data", "memory", "high_priority_memory.txt")
-#     if os.path.exists(high_priority_path):
-#         with open(high_priority_path, "r", encoding="utf-8") as f:
-#             logger.info("高优先级记忆文件内容:")
-#             logger.info(f.read())
->>>>>>> cec9eb27
+        # 移除瞬时记忆归档部分