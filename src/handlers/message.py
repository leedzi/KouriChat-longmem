"""
消息处理模块
负责处理聊天消息，包括:
- 消息队列管理
- 消息分发处理
- API响应处理
- 多媒体消息处理
- 对话结束处理
"""

import logging
import threading
import time
from datetime import datetime, timedelta
from typing import Dict, List, Optional
from openai import OpenAI
from wxauto import WeChat
from services.database import Session, ChatMessage
import random
import os
from services.ai.llm_service import LLMService
from handlers.memory import MemoryHandler
from config import config
import re
import jieba 

# 修改logger获取方式，确保与main模块一致
logger = logging.getLogger('main')

class MessageHandler:
    def __init__(self, root_dir, api_key, base_url, model, max_token, temperature, 
                 max_groups, robot_name, prompt_content, image_handler, emoji_handler, voice_handler, memory_handler, is_qq=False):
        self.root_dir = root_dir
        self.api_key = api_key
        self.model = model
        self.max_token = max_token
        self.temperature = temperature
        self.max_groups = max_groups
        self.robot_name = robot_name
        self.prompt_content = prompt_content
        
        # 使用 DeepSeekAI 替换直接的 OpenAI 客户端
        self.deepseek = LLMService(
            api_key=api_key,
            base_url=base_url,
            model=model,
            max_token=max_token,
            temperature=temperature,
            max_groups=max_groups
        )
        
        # 消息队列相关
        self.user_queues = {}
        self.queue_lock = threading.Lock()
        self.chat_contexts = {}
        
        # 微信实例
        if not is_qq:
            self.wx = WeChat()

        # 添加 handlers
        self.image_handler = image_handler
        self.emoji_handler = emoji_handler
        self.voice_handler = voice_handler
        self.memory_handler = memory_handler
        self.unanswered_counters = {}
        self.unanswered_timers = {}  # 新增：存储每个用户的计时器

    def save_message(self, sender_id: str, sender_name: str, message: str, reply: str):
        """保存聊天记录到数据库和记忆"""
        try:
            # 确保sender_id不为System
            if sender_id == "System":
                # 尝试从消息内容中识别实际的接收者
                if isinstance(message, str):
                    # 如果消息以@开头，提取用户名
                    if message.startswith('@'):
                        sender_id = message.split()[0][1:]  # 提取@后的用户名
                    else:
                        # 使用默认值或其他标识
                        sender_id = "FileHelper"
            
            session = Session()
            chat_message = ChatMessage(
                sender_id=sender_id,
                sender_name=sender_name,
                message=message,
                reply=reply
            )
            session.add(chat_message)
            session.commit()
            session.close()
            
            # 保存到记忆 - 移除这一行，避免重复保存
            # self.memory_handler.add_short_memory(message, reply, sender_id)
            logger.info(f"已保存消息到数据库 - 用户ID: {sender_id}")
        except Exception as e:
            logger.error(f"保存消息失败: {str(e)}", exc_info=True)

    def get_api_response(self, message: str, user_id: str) -> str:
        """获取 API 回复（添加历史对话支持）"""
        avatar_dir = os.path.join(self.root_dir, config.behavior.context.avatar_dir)
        prompt_path = os.path.join(avatar_dir, "avatar.md")
        original_content = ""
    
        try:
            # 读取原始提示内容（人设内容）
            with open(prompt_path, "r", encoding="utf-8") as f:
                original_content = f.read()
                logger.debug(f"原始人设提示文件大小: {len(original_content)} bytes")
            
            # 获取最近的对话历史
            recent_history = self.memory_handler.get_recent_memory(user_id, max_count=5)  # 获取最近5轮对话
            
            # 构建带有历史记录的上下文
            context = original_content + "\n\n最近的对话记录：\n"
            for hist in recent_history:
                context += f"用户: {hist['message']}\n"
                context += f"AI: {hist['reply']}\n"
            
            # 添加当前用户的输入
            context += f"\n用户: {message}\n"
            logger.debug(f"完整上下文大小: {len(context)} bytes")
            
            # 调用API获取回复
            return self.deepseek.get_response(message, user_id, context)
    
        except Exception as e:
            logger.error(f"获取API回复失败: {str(e)}")
            return self.deepseek.get_response(message, user_id, original_content)  # 降级处理
    
        finally:
            # 恢复原始内容
            try:
                with open(prompt_path, "w", encoding="utf-8") as f:
                    f.write(original_content)
            except Exception as restore_error:
                logger.error(f"恢复提示文件失败: {str(restore_error)}")

    def handle_user_message(self, content: str, chat_id: str, sender_name: str, 
                 username: str, is_group: bool = False, is_image_recognition: bool = False):
        """统一的消息处理入口"""
        try:
            # 验证并修正用户ID
            if not username or username == "System":
                # 从聊天ID中提取用户名，移除可能的群聊标记
                username = chat_id.split('@')[0] if '@' in chat_id else chat_id
                # 如果是文件传输助手，使用特定ID
                if username == "filehelper":
                    username = "FileHelper"
                sender_name = sender_name or username
                
            logger.info(f"处理消息 - 发送者: {sender_name}, 聊天ID: {chat_id}, 是否群聊: {is_group}")
            logger.info(f"消息内容: {content}")
            
            # 增加重复消息检测
            message_key = f"{chat_id}_{username}_{hash(content)}"
            current_time = time.time()
            
            # 检查是否是短时间内的重复消息
            if hasattr(self, '_handled_messages'):
                # 清理超过60秒的旧记录
                self._handled_messages = {k: v for k, v in self._handled_messages.items() 
                                     if current_time - v < 60}
                
                if message_key in self._handled_messages:
                    if current_time - self._handled_messages[message_key] < 5:  # 5秒内的重复消息
                        logger.warning(f"MessageHandler检测到短时间内重复消息，已忽略: {content[:20]}...")
                        return None
            else:
                self._handled_messages = {}
                
            # 记录当前消息处理时间
            self._handled_messages[message_key] = current_time
            
            # 检查是否为语音请求
            if self.voice_handler.is_voice_request(content):
                return self._handle_voice_request(content, chat_id, sender_name, username, is_group)
                
            # 检查是否为随机图片请求
            elif self.image_handler.is_random_image_request(content):
                return self._handle_random_image_request(content, chat_id, sender_name, username, is_group)
                
            # 检查是否为图像生成请求，但跳过图片识别结果
            elif not is_image_recognition and self.image_handler.is_image_generation_request(content):
                return self._handle_image_generation_request(content, chat_id, sender_name, username, is_group)
                
            # 检查是否为文件处理请求
            elif content and content.lower().endswith(('.txt', '.docx', '.doc', '.ppt', '.pptx', '.xlsx', '.xls')):
                return self._handle_file_request(content, chat_id, sender_name, username, is_group)
                
            # 处理普通文本回复
            else:
                return self._handle_text_message(content, chat_id, sender_name, username, is_group)
                
        except Exception as e:
            logger.error(f"处理消息失败: {str(e)}", exc_info=True)
            return None

    def _handle_voice_request(self, content, chat_id, sender_name, username, is_group):
        """处理语音请求"""
        logger.info("处理语音请求")
        reply = self.get_api_response(content, chat_id)
        if "</think>" in reply:
            reply = reply.split("</think>", 1)[1].strip()

        voice_path = self.voice_handler.generate_voice(reply)
        if voice_path:
            try:
                self.wx.SendFiles(filepath=voice_path, who=chat_id)
            except Exception as e:
                logger.error(f"发送语音失败: {str(e)}")
                if is_group:
                    reply = f"@{sender_name} {reply}"
                self.wx.SendMsg(msg=reply, who=chat_id)
            finally:
                try:
                    os.remove(voice_path)
                except Exception as e:
                    logger.error(f"删除临时语音文件失败: {str(e)}")
        else:
            if is_group:
                reply = f"@{sender_name} {reply}"
            self.wx.SendMsg(msg=reply, who=chat_id)

        # 异步保存消息记录
        threading.Thread(target=self.save_message,
                       args=(username, sender_name, content, reply)).start()
        return reply

    def _handle_random_image_request(self, content, chat_id, sender_name, username, is_group):
        """处理随机图片请求"""
        logger.info("处理随机图片请求")
        image_path = self.image_handler.get_random_image()
        if image_path:
            try:
                self.wx.SendFiles(filepath=image_path, who=chat_id)
                reply = "给主人你找了一张好看的图片哦~"
            except Exception as e:
                logger.error(f"发送图片失败: {str(e)}")
                reply = "抱歉主人，图片发送失败了..."
            finally:
                try:
                    if os.path.exists(image_path):
                        os.remove(image_path)
                except Exception as e:
                    logger.error(f"删除临时图片失败: {str(e)}")

            if is_group:
                reply = f"@{sender_name} {reply}"
            self.wx.SendMsg(msg=reply, who=chat_id)

            # 异步保存消息记录
            threading.Thread(target=self.save_message,
                           args=(username, sender_name, content, reply)).start()
            return reply
        return None

    def _handle_image_generation_request(self, content, chat_id, sender_name, username, is_group):
        """处理图像生成请求"""
        logger.info("处理画图请求")
        image_path = self.image_handler.generate_image(content)
        if image_path:
            try:
                self.wx.SendFiles(filepath=image_path, who=chat_id)
                reply = "这是按照主人您的要求生成的图片\\(^o^)/~"
            except Exception as e:
                logger.error(f"发送生成图片失败: {str(e)}")
                reply = "抱歉主人，图片生成失败了..."
            finally:
                try:
                    if os.path.exists(image_path):
                        os.remove(image_path)
                except Exception as e:
                    logger.error(f"删除临时图片失败: {str(e)}")

            if is_group:
                reply = f"@{sender_name} {reply}"
            self.wx.SendMsg(msg=reply, who=chat_id)

            # 异步保存消息记录
            threading.Thread(target=self.save_message,
                           args=(username, sender_name, content, reply)).start()
            return reply
        return None

<<<<<<< HEAD
    def _filter_action_emotion(self, text):
        """智能过滤括号内的动作和情感描述，保留颜文字"""
        
        def is_emoticon(text):
            """判断是否为颜文字"""
            # 定义颜文字常用字符
            emoticon_chars = set('（()）~～‿⁀∀︿⌒▽△□◇○●ˇ＾∇＿゜◕ω・ノ丿╯╰つ⊂＼／┌┐┘└°△▲▽▼◇◆○●◎■□▢▣▤▥▦▧▨▩♡♥ღ☆★✡⁂✧✦❈❇✴✺✹✸✷✶✵✳✲✱✰✯✮✭✬✫✪✩✧✦✥✤✣✢✡✠✟✞✝✜✛✚✙✘✗✖✕✔✓✒✑✐✏✎✍✌✋✊✉✈✇✆✅✄✃✂✁✀✿✾✽✼✻✺✹✸✷✶✵✴✳✲✱✰✯✮✭✬✫✪✩✨✧✦✥✤✣✢✡✠✟✞✝✜✛✚✙✘✗✖✕✔✓✒✑✐✏✎✍✌✋✊✉✈✇✆✅✄✃✂✁❤♪♫♬♩♭♮♯°○◎●◯◐◑◒◓◔◕◖◗¤☼☀☁☂☃☄★☆☎☏⊙◎☺☻☯☭♠♣♧♡♥❤❥❣♂♀☿❀❁❃❈❉❊❋❖☠☢☣☤☥☦☧☨☩☪☫☬☭☮☯☸☹☺☻☼☽☾☿♀♁♂♃♄♅♆♇♈♉♊♋♌♍♎♏♐♑♒♓♔♕♖♗♘♙♚♛♜♝♞♟♠♡♢♣♤♥♦♧♨♩♪♫♬♭♮♯♰♱♲♳♴♵♶♷♸♹♺♻♼♽♾♿⚀⚁⚂⚃⚄⚆⚇⚈⚉⚊⚋⚌⚍⚎⚏⚐⚑⚒⚓⚔⚕⚖⚗⚘⚙⚚⚛⚜⚝⚞⚟')
            # 检查是否主要由颜文字字符组成
            text = text.strip('（()）')  # 去除外围括号
            if not text:  # 如果去除括号后为空，返回False
                return False
            emoticon_char_count = sum(1 for c in text if c in emoticon_chars)
            return emoticon_char_count / len(text) > 0.5  # 如果超过50%是颜文字字符则认为是颜文字
        
        def contains_action_keywords(text):
            """检查是否包含动作或情感描述关键词"""
            action_keywords = {'微笑', '笑', '哭', '叹气', '摇头', '点头', '皱眉', '思考',
                             '无奈', '开心', '生气', '害羞', '紧张', '兴奋', '疑惑', '惊讶',
                             '叹息', '沉思', '撇嘴', '歪头', '摊手', '耸肩', '抱抱', '拍拍',
                             '摸摸头', '握手', '挥手', '鼓掌', '捂脸', '捂嘴', '翻白眼',
                             '叉腰', '双手合十', '竖起大拇指', '比心', '摸摸', '拍肩', '戳戳',
                             '摇晃', '蹦跳', '转圈', '倒地', '趴下', '站起', '坐下'}
            text = text.strip('（()）')  # 去除外围括号
            # 使用jieba分词，检查是否包含动作关键词
            words = set(jieba.cut(text))
            return bool(words & action_keywords)
        
        # 分别处理中文括号和英文括号
        cn_pattern = r'（[^）]*）'
        en_pattern = r'\([^\)]*\)'
        
        def smart_filter(match):
            content = match.group(0)
            # 如果是颜文字，保留
            if is_emoticon(content):
                return content
            # 如果包含动作关键词，移除
            elif contains_action_keywords(content):
                return ''
            # 如果无法判断，保留原文
            return content
        
        # 处理中文括号
        text = re.sub(cn_pattern, smart_filter, text)
        # 处理英文括号
        text = re.sub(en_pattern, smart_filter, text)
        
        return text
=======
    def _handle_file_request(self, file_path, chat_id, sender_name, username, is_group):
        """处理文件请求"""
        logger.info(f"处理文件请求: {file_path}")
        
        try:
            
            from handlers.file import FileHandler
            files_handler = FileHandler(self.root_dir)
            
            
            target_path = files_handler.move_to_files_dir(file_path)
            logger.info(f"文件已转存至: {target_path}")
            
            # 获取文件类型
            file_type = files_handler.get_file_type(target_path)
            logger.info(f"文件类型: {file_type}")
            
            # 读取文件内容
            file_content = files_handler.read_file_content(target_path)
            logger.info(f"成功读取文件内容，长度: {len(file_content)} 字符")
            
            
            prompt = f"你收到了一个{file_type}文件，文件内容如下:\n\n{file_content}\n\n请帮我分析这个文件的内容，提取关键信息，根据角色设定，给出你的回答。"
            
            # 获取 AI 回复
            reply = self.get_api_response(prompt, chat_id)
            if "</think>" in reply:
                think_content, reply = reply.split("</think>", 1)
                logger.info("\n思考过程:")
                logger.info(think_content.strip())
                reply = reply.strip()
            
            # 在群聊中添加@
            if is_group:
                reply = f"@{sender_name} \n{reply}"
            else:
                reply = f"{reply}"
            
            # 发送回复
            try:
                # 增强型智能分割器
                delayed_reply = []
                current_sentence = []
                ending_punctuations = {'。', '！', '？', '!', '?', '…', '……'}
                split_symbols = {'\\', '|', '￤'}  # 支持多种手动分割符

                for idx, char in enumerate(reply):
                    # 处理手动分割符号（优先级最高）
                    if char in split_symbols:
                        if current_sentence:
                            delayed_reply.append(''.join(current_sentence).strip())
                        current_sentence = []
                        continue

                    current_sentence.append(char)

                    # 处理中文标点和省略号
                    if char in ending_punctuations:
                        # 排除英文符号在短句中的误判（如英文缩写）
                        if char in {'!', '?'} and len(current_sentence) < 4:
                            continue

                        # 处理连续省略号
                        if char == '…' and idx > 0 and reply[idx - 1] == '…':
                            if len(current_sentence) >= 3:  # 至少三个点形成省略号
                                delayed_reply.append(''.join(current_sentence).strip())
                                current_sentence = []
                        else:
                            delayed_reply.append(''.join(current_sentence).strip())
                            current_sentence = []

                # 处理剩余内容
                if current_sentence:
                    delayed_reply.append(''.join(current_sentence).strip())
                delayed_reply = [s for s in delayed_reply if s]  # 过滤空内容

                # 发送分割后的文本回复, 并控制时间间隔
                for part in delayed_reply:
                    self.wx.SendMsg(msg=part, who=chat_id)
                    time.sleep(random.uniform(0.5, 1.5))  # 稍微增加一点随机性
                    
            except Exception as e:
                logger.error(f"发送文件分析结果失败: {str(e)}")
                self.wx.SendMsg(msg="抱歉，文件分析结果发送失败", who=chat_id)
            
            # 异步保存消息记录
            threading.Thread(target=self.save_message,
                           args=(username, sender_name, prompt, reply)).start()
            
            # 重置计数器（如果大于0）
            if self.unanswered_counters.get(username, 0) > 0:
                self.unanswered_counters[username] = 0
                logger.info(f"用户 {username} 的未回复计数器已重置")
            
            return reply
            
        except Exception as e:
            logger.error(f"处理文件失败: {str(e)}", exc_info=True)
            error_msg = f"抱歉，文件处理过程中出现错误: {str(e)}"
            if is_group:
                error_msg = f"@{sender_name} {error_msg}"
            self.wx.SendMsg(msg=error_msg, who=chat_id)
            return None
>>>>>>> 746ecf98

    def _handle_text_message(self, content, chat_id, sender_name, username, is_group):
        """处理普通文本消息"""
        # 添加正则表达式过滤时间戳
        time_pattern = r'\[\d{4}-\d{2}-\d{2}\s\d{2}:\d{2}:\d{2}\]'
        content = re.sub(time_pattern, '', content)
        
        # 更通用的模式
        general_pattern = r'\[\d[^\]]*\]|\[\d+\]'
        content = re.sub(general_pattern, '', content)
        
        logger.info("处理普通文本回复")

        # 获取或初始化未回复计数器
        counter = self.unanswered_counters.get(username, 0)

        # 定义结束关键词
        end_keywords = [
            "结束", "再见", "拜拜", "下次聊", "先这样", "告辞", "bye", "晚点聊", "回头见",
            "稍后", "改天", "有空聊", "去忙了", "暂停", "待会儿", "过会儿", "晚安", "休息",
            "走了", "撤了", "闪了", "不聊了", "断了", "下线", "离开", "停", "歇", "退"
        ]

        # 检查消息中是否包含结束关键词
        is_end_of_conversation = any(keyword in content for keyword in end_keywords)
        if is_end_of_conversation:
            # 如果检测到结束关键词，在消息末尾添加提示
            content += "\n请以你的身份回应用户的结束语。"
            logger.info(f"检测到对话结束关键词，尝试生成更自然的结束语")

        # 获取 API 回复
        reply = self.get_api_response(content, chat_id)
        if "</think>" in reply:
            think_content, reply = reply.split("</think>", 1)
            logger.info("\n思考过程:")
            logger.info(think_content.strip())
            logger.info(reply.strip())
        else:
            logger.info("\nAI回复:") 
            logger.info(reply) 
            
        # 过滤括号内的动作和情感描述 - 移除重复调用
        reply = self._filter_action_emotion(reply)

        if is_group:
            reply = f"@{sender_name} {reply}"

        try:
            # 增强型智能分割器 - 优化版
            delayed_reply = []
            current_sentence = []
            ending_punctuations = {'。', '！', '？', '!', '?', '…', '……'}
            split_symbols = {'\\', '|', '￤'}  # 支持多种手动分割符
            last_split_idx = -1  # 记录上一次分割的位置，防止重复分割

            for idx, char in enumerate(reply):
                # 处理手动分割符号（优先级最高）
                if char in split_symbols:
                    if current_sentence and idx > last_split_idx:
                        delayed_reply.append(''.join(current_sentence).strip())
                        last_split_idx = idx
                    current_sentence = []
                    continue

                current_sentence.append(char)

                # 处理中文标点和省略号
                if char in ending_punctuations:
                    # 排除英文符号在短句中的误判（如英文缩写）
                    if char in {'!', '?'} and len(current_sentence) < 4:
                        continue

                    # 处理连续省略号
                    if char == '…' and idx > 0 and reply[idx - 1] == '…':
                        if len(current_sentence) >= 3 and idx > last_split_idx:  # 至少三个点形成省略号
                            delayed_reply.append(''.join(current_sentence).strip())
                            last_split_idx = idx
                            current_sentence = []
                    elif idx > last_split_idx:  # 确保不会在同一位置重复分割
                        delayed_reply.append(''.join(current_sentence).strip())
                        last_split_idx = idx
                        current_sentence = []

            # 处理剩余内容
            if current_sentence:
                delayed_reply.append(''.join(current_sentence).strip())
            
            # 过滤空内容和去重
            delayed_reply = [s for s in delayed_reply if s]  # 过滤空内容
            # 去除完全相同的相邻句子
            if len(delayed_reply) > 1:
                unique_reply = [delayed_reply[0]]
                for i in range(1, len(delayed_reply)):
                    if delayed_reply[i] != delayed_reply[i-1]:
                        unique_reply.append(delayed_reply[i])
                delayed_reply = unique_reply
            
            # 记录已发送的消息，防止重复发送
            sent_messages = set()
            
            # 发送分割后的文本回复, 并控制时间间隔
            for part in delayed_reply:
                # 防止重复发送完全相同的内容
                if part not in sent_messages:
                    self.wx.SendMsg(msg=part, who=chat_id)
                    sent_messages.add(part)
                    time.sleep(random.uniform(0.5, 1))  # 稍微增加一点随机性
                else:
                    logger.info(f"跳过重复内容: {part[:20]}...")

            # 检查回复中是否包含情感关键词并发送表情包
            logger.info("开始检查AI回复的情感关键词")
            emotion_detected = False

        
            if not hasattr(self.emoji_handler, 'emotion_map'):
                logger.error("emoji_handler 缺少 emotion_map 属性")
                return reply

            for emotion, keywords in self.emoji_handler.emotion_map.items():
                if not keywords:  # 跳过空的关键词列表
                    continue

                if any(keyword in reply for keyword in keywords):
                    emotion_detected = True
                    logger.info(f"在回复中检测到情感: {emotion}")

                    emoji_path = self.emoji_handler.get_emotion_emoji(reply)
                    if emoji_path:
                        try:
                            self.wx.SendFiles(filepath=emoji_path, who=chat_id)
                            logger.info(f"已发送情感表情包: {emoji_path}")
                        except Exception as e:
                            logger.error(f"发送表情包失败: {str(e)}")
                    else:
                        logger.warning(f"未找到对应情感 {emotion} 的表情包")
                    break

            if not emotion_detected:
                logger.info("未在回复中检测到明显情感")

        except Exception as e:
            logger.error(f"消息处理过程中发生错误: {str(e)}")

        # 异步保存消息记录
        threading.Thread(target=self.save_message,
                         args=(username, sender_name, content, reply)).start()
         # 重置计数器（如果大于0）
        if self.unanswered_counters.get(username, 0) > 0:
            self.unanswered_counters[username] = 0
            logger.info(f"用户 {username} 的未回复计数器: {self.unanswered_counters[username]}")


        return reply

    def increase_unanswered_counter(self, username: str):
        """增加未回复计数器"""
        with self.queue_lock:
            if username in self.unanswered_counters:
                self.unanswered_counters[username] += 1
            else:
                self.unanswered_counters[username] = 1
            logger.info(f"用户 {username} 的未回复计数器: {self.unanswered_counters[username]}")


    def add_to_queue(self, chat_id: str, content: str, sender_name: str,
                    username: str, is_group: bool = False):
        """添加消息到队列（已废弃，保留兼容）"""
        logger.info("直接处理消息，跳过队列")
        return self.handle_user_message(content, chat_id, sender_name, username, is_group)

    def process_messages(self, chat_id: str):
        """处理消息队列中的消息（已废弃，保留兼容）"""
        logger.warning("process_messages方法已废弃，使用handle_message代替")
        pass

    #以下是onebot QQ方法实现
    def QQ_handle_voice_request(self,content,qqid,sender_name) :
        """处理QQ来源的语音请求"""
        logger.info("处理语音请求")
        reply = self.get_api_response(content, qqid)
        if "</think>" in reply:
            reply = reply.split("</think>", 1)[1].strip()

        voice_path = self.voice_handler.generate_voice(reply)
        # 异步保存消息记录
        threading.Thread(target=self.save_message,
                       args=(qqid, sender_name, content, reply)).start()
        if voice_path:
            return voice_path
        else:
            return reply
    
    def QQ_handle_random_image_request(self,content,qqid,sender_name):
        """处理随机图片请求"""
        logger.info("处理随机图片请求")
        image_path = self.image_handler.get_random_image()
        if image_path:
            reply= "给主人你找了一张好看的图片哦~"
            threading.Thread(target=self.save_message,args=(qqid, sender_name,content,reply)).start()

            return image_path
            # 异步保存消息记录
        return None
    def QQ_handle_image_generation_request(self,content,qqid,sender_name):
        """处理图像生成请求"""
        logger.info("处理画图请求")
        try:
            image_path = self.image_handler.generate_image(content)
            if image_path:
                reply= "这是按照主人您的要求生成的图片\\(^o^)/~"
                threading.Thread(target=self.save_message,
                            args=(qqid, sender_name, content,reply)).start()
                
                return image_path
                # 异步保存消息记录
            else:
                reply = "抱歉主人，图片生成失败了..."
                threading.Thread(target=self.save_message,
                            args=(qqid, sender_name, content,reply)).start()
            return None
        except:
            reply = "抱歉主人，图片生成失败了..."
            threading.Thread(target=self.save_message,
                            args=(qqid, sender_name, content,reply)).start()
            return None
    def QQ_handle_text_message(self,content,qqid,sender_name):
        """处理普通文本消息"""
        # 添加正则表达式过滤时间戳
        time_pattern = r'\[\d{4}-\d{2}-\d{2}\s\d{2}:\d{2}:\d{2}\]'
        content = re.sub(time_pattern, '', content)
        
        # 更通用的模式
        general_pattern = r'\[\d[^\]]*\]|\[\d+\]'
        content = re.sub(general_pattern, '', content)
        
        logger.info("处理普通文本回复")

        # 定义结束关键词
        end_keywords = [
            "结束", "再见", "拜拜", "下次聊", "先这样", "告辞", "bye", "晚点聊", "回头见",
            "稍后", "改天", "有空聊", "去忙了", "暂停", "待会儿", "过会儿", "晚安", "休息",
            "走了", "撤了", "闪了", "不聊了", "断了", "下线", "离开", "停", "歇", "退"
        ]

        # 检查消息中是否包含结束关键词
        is_end_of_conversation = any(keyword in content for keyword in end_keywords)
        if is_end_of_conversation:
            # 如果检测到结束关键词，在消息末尾添加提示
            content += "\n请以你的身份回应用户的结束语。"
            logger.info(f"检测到对话结束关键词，尝试生成更自然的结束语")

        # 获取 API 回复, 需要传入 username
        reply = self.get_api_response(content, qqid)
        if "</think>" in reply:
            think_content, reply = reply.split("</think>", 1)
            logger.info("\n思考过程:")
            logger.info(think_content.strip())
            logger.info(reply.strip())
        else:
            logger.info("\nAI回复:") 
            logger.info(reply) 
            
        # 过滤括号内的动作和情感描述
        reply = self._filter_action_emotion(reply) 

        try:
            # 增强型智能分割器 - 优化版
            delayed_reply = []
            current_sentence = []
            ending_punctuations = {'。', '！', '？', '!', '?', '…', '……'}
            split_symbols = {'\\', '|', '￤'}  # 支持多种手动分割符
            last_split_idx = -1  # 记录上一次分割的位置，防止重复分割

            for idx, char in enumerate(reply):
                # 处理手动分割符号（优先级最高）
                if char in split_symbols:
                    if current_sentence and idx > last_split_idx:
                        delayed_reply.append(''.join(current_sentence).strip())
                        last_split_idx = idx
                    current_sentence = []
                    continue

                current_sentence.append(char)

                # 处理中文标点和省略号
                if char in ending_punctuations:
                    # 排除英文符号在短句中的误判（如英文缩写）
                    if char in {'!', '?'} and len(current_sentence) < 4:
                        continue

                    # 处理连续省略号
                    if char == '…' and idx > 0 and reply[idx - 1] == '…':
                        if len(current_sentence) >= 3 and idx > last_split_idx:  # 至少三个点形成省略号
                            delayed_reply.append(''.join(current_sentence).strip())
                            last_split_idx = idx
                            current_sentence = []
                    elif idx > last_split_idx:  # 确保不会在同一位置重复分割
                        delayed_reply.append(''.join(current_sentence).strip())
                        last_split_idx = idx
                        current_sentence = []

            # 处理剩余内容
            if current_sentence:
                delayed_reply.append(''.join(current_sentence).strip())
            
            # 过滤空内容和去重
            delayed_reply = [s for s in delayed_reply if s]  # 过滤空内容
            # 去除完全相同的相邻句子
            if len(delayed_reply) > 1:
                unique_reply = [delayed_reply[0]]
                for i in range(1, len(delayed_reply)):
                    if delayed_reply[i] != delayed_reply[i-1]:
                        unique_reply.append(delayed_reply[i])
                delayed_reply = unique_reply

            # 检查回复中是否包含情感关键词并发送表情包
            logger.info("开始检查AI回复的情感关键词")
            emotion_detected = False

        
            if not hasattr(self.emoji_handler, 'emotion_map'):
                logger.error("emoji_handler 缺少 emotion_map 属性")
                return delayed_reply # 直接返回分割后的文本，在控制台打印error

            for emotion, keywords in self.emoji_handler.emotion_map.items():
                if not keywords:  # 跳过空的关键词列表
                    continue

                if any(keyword in reply for keyword in keywords):
                    emotion_detected = True
                    logger.info(f"在回复中检测到情感: {emotion}")

                    emoji_path = self.emoji_handler.get_emotion_emoji(reply)
                    if emoji_path:
                        # try:
                        #     self.wx.SendFiles(filepath=emoji_path, who=chat_id)
                        #     logger.info(f"已发送情感表情包: {emoji_path}")
                        # except Exception as e:
                        #     logger.error(f"发送表情包失败: {str(e)}")
                        delayed_reply.append(emoji_path) #在发送消息队列后增加path，由响应器处理
                    else:
                        logger.warning(f"未找到对应情感 {emotion} 的表情包")
                    break

            if not emotion_detected:
                logger.info("未在回复中检测到明显情感")
        except Exception as e:
            logger.error(f"消息处理过程中发生错误: {str(e)}")
        # 异步保存消息记录
        threading.Thread(target=self.save_message,
                         args=(qqid, sender_name, content, reply)).start()
        return delayed_reply
        <|MERGE_RESOLUTION|>--- conflicted
+++ resolved
@@ -284,7 +284,7 @@
             return reply
         return None
 
-<<<<<<< HEAD
+
     def _filter_action_emotion(self, text):
         """智能过滤括号内的动作和情感描述，保留颜文字"""
         
@@ -333,7 +333,7 @@
         text = re.sub(en_pattern, smart_filter, text)
         
         return text
-=======
+
     def _handle_file_request(self, file_path, chat_id, sender_name, username, is_group):
         """处理文件请求"""
         logger.info(f"处理文件请求: {file_path}")
@@ -437,7 +437,7 @@
                 error_msg = f"@{sender_name} {error_msg}"
             self.wx.SendMsg(msg=error_msg, who=chat_id)
             return None
->>>>>>> 746ecf98
+
 
     def _handle_text_message(self, content, chat_id, sender_name, username, is_group):
         """处理普通文本消息"""
